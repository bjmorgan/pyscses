--- conflicted
+++ resolved
@@ -17,12 +17,9 @@
         else:
             self.scaling = np.ones_like( defect_energies )
         self.grid_point = None
-<<<<<<< HEAD
-=======
         self.valence = valence
 #       self.defects = [ Defect_Species( valence, mole_fraction ) for  ( valence, mole_fraction ) in defect_data ]
 #       self.sites = [ Data(x, energy) for ( x, energy ) in site_data ]
->>>>>>> f88b90a9
 
     def defect_with_label( self, label ):
         """ Returns a list of defects which correspond to the given label """
